#include <utility>
#include <vector>

#include "benchmark/benchmark.h"
#include "common/scoped_timer.h"
#include "storage/garbage_collector.h"
#include "util/transaction_benchmark_util.h"

namespace terrier {

class GarbageCollectorBenchmark : public benchmark::Fixture {
 public:
  const uint32_t txn_length = 5;
<<<<<<< HEAD
  const std::vector<double> update_select_ratio = {1, 0};
  const uint32_t num_concurrent_txns = MultiThreadTestUtil::HardwareConcurrency();
  const uint16_t max_columns = 3;
=======
  const std::vector<double> update_select_ratio = {0, 1, 0};
  const uint32_t num_concurrent_txns = 4;
>>>>>>> 4362c525
  const uint32_t initial_table_size = 100000;
  const uint32_t num_txns = 100000;
  storage::BlockStore block_store_{1000, 1000};
  storage::RecordBufferSegmentPool buffer_pool_{100000, 100000};
  std::default_random_engine generator_;
  storage::GarbageCollector *gc_ = nullptr;
};

// Create a table with 100,000 tuples, then run 100,000 txns running update statements. Then run GC and profile how long
// the unlinking stage takes for those txns
// NOLINTNEXTLINE
BENCHMARK_DEFINE_F(GarbageCollectorBenchmark, UnlinkTime)(benchmark::State &state) {
  // NOLINTNEXTLINE
  for (auto _ : state) {
    // generate our table and instantiate GC
    LargeTransactionBenchmarkObject tested({8, 8, 8}, initial_table_size, txn_length, update_select_ratio,
                                           &block_store_, &buffer_pool_, &generator_, true);
    gc_ = new storage::GarbageCollector(tested.GetTxnManager());

    // clean up insert txn
    gc_->PerformGarbageCollection();
    gc_->PerformGarbageCollection();

    // run all txns
    tested.SimulateOltp(num_txns, num_concurrent_txns);

    // time just the unlinking process, verify nothing deallocated
    uint64_t elapsed_ms;
    std::pair<uint32_t, uint32_t> result;
    {
      common::ScopedTimer timer(&elapsed_ms);
      result = gc_->PerformGarbageCollection();
    }
    EXPECT_EQ(result.first, 0);
    EXPECT_EQ(result.second, num_txns);

    // run another GC pass to perform deallocation, verify nothing unlinked
    result = gc_->PerformGarbageCollection();
    EXPECT_EQ(result.second, 0);

    delete gc_;

    state.SetIterationTime(static_cast<double>(elapsed_ms) / 1000.0);
  }
  state.SetItemsProcessed(state.iterations() * num_txns);
}

// Create a table with 100,000 tuples, then run 100,000 txns running update statements. Then run GC and profile how long
// the deallocation stage takes for those txns
// NOLINTNEXTLINE
BENCHMARK_DEFINE_F(GarbageCollectorBenchmark, ReclaimTime)(benchmark::State &state) {
  // NOLINTNEXTLINE
  for (auto _ : state) {
    // generate our table and instantiate GC
    LargeTransactionBenchmarkObject tested({8, 8, 8}, initial_table_size, txn_length, update_select_ratio,
                                           &block_store_, &buffer_pool_, &generator_, true);
    gc_ = new storage::GarbageCollector(tested.GetTxnManager());

    // clean up insert txn
    gc_->PerformGarbageCollection();
    gc_->PerformGarbageCollection();

    // run all txns
    tested.SimulateOltp(num_txns, num_concurrent_txns);

    // run first pass to unlink everything, verify nothing deallocated
    std::pair<uint32_t, uint32_t> result = gc_->PerformGarbageCollection();
    EXPECT_EQ(result.first, 0);

    // time just the deallocation process, verify nothing unlinked
    uint64_t elapsed_ms;
    {
      common::ScopedTimer timer(&elapsed_ms);
      result = gc_->PerformGarbageCollection();
    }
    EXPECT_EQ(result.first, num_txns);
    EXPECT_EQ(result.second, 0);

    delete gc_;

    state.SetIterationTime(static_cast<double>(elapsed_ms) / 1000.0);
  }
  state.SetItemsProcessed(state.iterations() * num_txns);
}

BENCHMARK_REGISTER_F(GarbageCollectorBenchmark, UnlinkTime)->Unit(benchmark::kMillisecond)->UseManualTime()->MinTime(1);
BENCHMARK_REGISTER_F(GarbageCollectorBenchmark, ReclaimTime)
    ->Unit(benchmark::kMillisecond)
    ->UseManualTime()
    ->MinTime(1);
}  // namespace terrier<|MERGE_RESOLUTION|>--- conflicted
+++ resolved
@@ -11,14 +11,8 @@
 class GarbageCollectorBenchmark : public benchmark::Fixture {
  public:
   const uint32_t txn_length = 5;
-<<<<<<< HEAD
-  const std::vector<double> update_select_ratio = {1, 0};
-  const uint32_t num_concurrent_txns = MultiThreadTestUtil::HardwareConcurrency();
-  const uint16_t max_columns = 3;
-=======
   const std::vector<double> update_select_ratio = {0, 1, 0};
   const uint32_t num_concurrent_txns = 4;
->>>>>>> 4362c525
   const uint32_t initial_table_size = 100000;
   const uint32_t num_txns = 100000;
   storage::BlockStore block_store_{1000, 1000};
