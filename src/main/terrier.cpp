--- conflicted
+++ resolved
@@ -26,11 +26,8 @@
     terrier::storage::init_index_logger();
     terrier::storage::init_storage_logger();
     terrier::transaction::init_transaction_logger();
-<<<<<<< HEAD
     terrier::catalog::init_catalog_logger();
-=======
     terrier::parser::init_parser_logger();
->>>>>>> 9b54491f
 
     // Flush all *registered* loggers using a worker thread.
     // Registered loggers must be thread safe for this to work correctly
