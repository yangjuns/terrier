--- conflicted
+++ resolved
@@ -25,30 +25,20 @@
 // TODO(pakhtar): add unused columns
 const std::vector<SchemaCol> AttributeHandle::unused_schema_cols_ = {};
 
-<<<<<<< HEAD
-std::shared_ptr<AttributeHandle::AttributeEntry> AttributeHandle::GetAttributeEntry(
+std::shared_ptr<AttributeEntry> AttributeHandle::GetAttributeEntry(
     transaction::TransactionContext *txn,
     table_oid_t table_oid,
     col_oid_t col_oid) {
-=======
-std::shared_ptr<AttributeEntry> AttributeHandle::GetAttributeEntry(transaction::TransactionContext *txn,
-                                                                   col_oid_t oid) {
->>>>>>> 33274145
   std::vector<type::TransientValue> search_vec, ret_row;
   search_vec.push_back(type::TransientValueFactory::GetInteger(!col_oid));
   search_vec.push_back(type::TransientValueFactory::GetInteger(!table_oid));
   ret_row = pg_attribute_hrw_->FindRow(txn, search_vec);
   col_oid_t oid(type::TransientValuePeeker::PeekInteger(ret_row[0]));
-  return std::make_shared<AttributeHandle::AttributeEntry>(oid, std::move(ret_row));
+  return std::make_shared<AttributeEntry>(oid, pg_attribute_hrw_.get(), std::move(ret_row));
 }
 
-<<<<<<< HEAD
-std::shared_ptr<AttributeHandle::AttributeEntry> AttributeHandle::GetAttributeEntry(
+std::shared_ptr<AttributeEntry> AttributeHandle::GetAttributeEntry(
     transaction::TransactionContext *txn, table_oid_t table_oid, const std::string &name) {
-=======
-std::shared_ptr<AttributeEntry> AttributeHandle::GetAttributeEntry(transaction::TransactionContext *txn,
-                                                                   const std::string &name) {
->>>>>>> 33274145
   std::vector<type::TransientValue> search_vec, ret_row;
   search_vec.push_back(type::TransientValueFactory::GetNull(type::TypeId::INTEGER));
   search_vec.push_back(type::TransientValueFactory::GetInteger(!table_oid));
@@ -58,7 +48,7 @@
     throw CATALOG_EXCEPTION("attribute doesn't exist");
   }
   col_oid_t oid(type::TransientValuePeeker::PeekInteger(ret_row[0]));
-  return std::make_shared<AttributeEntry>(oid, std::move(ret_row));
+  return std::make_shared<AttributeEntry>(oid, pg_attribute_hrw_.get(), std::move(ret_row));
 }
 
 col_oid_t AttributeHandle::NameToOid(transaction::TransactionContext *txn, const std::string &name) {
