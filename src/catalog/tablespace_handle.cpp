#include "catalog/tablespace_handle.h"
#include <iostream>
#include <memory>
#include <string>
#include <vector>
#include "catalog/catalog.h"
#include "catalog/schema.h"
#include "loggers/catalog_logger.h"
#include "storage/block_layout.h"
#include "storage/sql_table.h"
#include "storage/storage_defs.h"
#include "type/type_id.h"
namespace terrier::catalog {

std::shared_ptr<TablespaceHandle::TablespaceEntry> TablespaceHandle::GetTablespaceEntry(
    transaction::TransactionContext *txn, tablespace_oid_t oid) {
  storage::ProjectedRow *row = pg_tablespace_->FindRow(txn, 0, !oid);
  if (row == nullptr) {
    return nullptr;
  }

  return std::make_shared<TablespaceEntry>(pg_tablespace_, oid, row, *pg_tablespace_->GetPRMap());
}

std::shared_ptr<TablespaceHandle::TablespaceEntry> TablespaceHandle::GetTablespaceEntry(
    transaction::TransactionContext *txn, const std::string &name) {
<<<<<<< HEAD
  uint32_t temp_name = 0;
  if (name == "pg_global") temp_name = 20001;
  if (name == "pg_default") temp_name = 20002;

  storage::ProjectedRow *row = pg_tablespace_->FindRow(txn, 1, temp_name);
  if (row == nullptr) {
=======

  storage::ProjectedRow *row = pg_tablespace_->FindRow(txn, 1, name.c_str());
  if ( row == nullptr ) {
>>>>>>> 3552133b
    return nullptr;
  }

  // now recover the oid
  auto offset = pg_tablespace_->ColNumToOffset(0);
  tablespace_oid_t oid(*reinterpret_cast<tablespace_oid_t *>(row->AccessForceNotNull(offset)));
  return std::make_shared<TablespaceEntry>(pg_tablespace_, oid, row, *pg_tablespace_->GetPRMap());
}

}  // namespace terrier::catalog<|MERGE_RESOLUTION|>--- conflicted
+++ resolved
@@ -24,18 +24,8 @@
 
 std::shared_ptr<TablespaceHandle::TablespaceEntry> TablespaceHandle::GetTablespaceEntry(
     transaction::TransactionContext *txn, const std::string &name) {
-<<<<<<< HEAD
-  uint32_t temp_name = 0;
-  if (name == "pg_global") temp_name = 20001;
-  if (name == "pg_default") temp_name = 20002;
-
-  storage::ProjectedRow *row = pg_tablespace_->FindRow(txn, 1, temp_name);
-  if (row == nullptr) {
-=======
-
   storage::ProjectedRow *row = pg_tablespace_->FindRow(txn, 1, name.c_str());
   if ( row == nullptr ) {
->>>>>>> 3552133b
     return nullptr;
   }
 
