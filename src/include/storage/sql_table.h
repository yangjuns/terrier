#pragma once
#include <list>
#include <map>
#include <set>
#include <utility>
#include <vector>
#include "catalog/schema.h"
#include "common/container/concurrent_map.h"
#include "common/macros.h"
#include "loggers/storage_logger.h"
#include "storage/data_table.h"
#include "storage/projected_columns.h"
#include "storage/projected_row.h"
#include "storage/storage_defs.h"

namespace terrier::storage {

/**
 * A SqlTable is a thin layer above DataTable that replaces storage layer concepts like BlockLayout with SQL layer
 * concepts like Schema. The goal is to hide concepts like col_id_t and BlockLayout above the SqlTable level.
 * The SqlTable API should only refer to storage concepts via things like Schema and col_oid_t, and then perform the
 * translation to BlockLayout and col_id_t to talk to the DataTable and other areas of the storage layer.
 */
class SqlTable {
  /**
   * Contains all of the metadata the SqlTable needs to reference a DataTable. We shouldn't ever have to expose these
   * concepts to anyone above the SqlTable level. If you find yourself wanting to return BlockLayout or col_id_t above
   * this layer, consider alternatives.
   */
  struct DataTableVersion {
    DataTable *data_table;
    BlockLayout layout;
    ColumnMap column_map;
    InverseColumnMap inverse_column_map;
    // TODO(John): Add 'default_value_map' (dynamic) for col_oid->default_val
  };

  /**
   * Iterator for all the slots, claimed or otherwise, in the data table. This is useful for sequential scans.
   */
  class SlotIterator {
    // TODO(Yashwanth): Slot iterator currently flawed, for a scan on a certain version, it MUST begin on the latest
    // version it sees
   public:
    /**
     * @return reference to the underlying tuple slot
     */
    const TupleSlot &operator*() const { return *current_it_; }

    /**
     * @return pointer to the underlying tuple slot
     */
    const TupleSlot *operator->() const { return &(*current_it_); }

    /**
     * pre-fix increment.
     * @return self-reference after the iterator is advanced
     */
    SlotIterator &operator++() {
      TERRIER_ASSERT(!is_end_, "Cannot increment an end iterator");
      current_it_++;
      AdvanceOnEndOfDatatable_();
      return *this;
    }

    /**
     * post-fix increment.
     * @return copy of the iterator equal to this before increment
     */
    const SlotIterator operator++(int) {
      SlotIterator copy = *this;
      operator++();
      return copy;
    }

    /**
     * Equality check.  Either both iterators are "end" or they must match
     * on both their observed version and the underlying tuple.
     * @param other other iterator to compare to
     * @return if the two iterators point to the same slotcolumn_ids
     */
    bool operator==(const SlotIterator &other) const {
      // First "is_end" check is that both are end, the second protects the iterator check through short-circuit
      return (is_end_ && other.is_end_) ||
             (is_end_ == other.is_end_ && txn_version_ == other.txn_version_ && current_it_ == other.current_it_);
    }

    /**
     * Inequality check.
     * @param other other iterator to compare to
     * @return if the two iterators are not equal
     */
    bool operator!=(const SlotIterator &other) const { return !this->operator==(other); }

    DataTable::SlotIterator *GetDataTableSlotIterator() { return &current_it_; }

   private:
    friend class SqlTable;

    SlotIterator(const common::ConcurrentMap<layout_version_t, DataTableVersion> *tables,
                 const layout_version_t txn_version, bool is_end)
        : tables_(tables), current_it_(tables_->Find(txn_version)->second.data_table->begin()) {
      txn_version_ = txn_version;
      curr_version_ = txn_version;
      is_end_ = is_end;
    }

    /**
     * Checks if DataTable::SlotIterator is at the end of the table and advances
     * the iterator to the next table or sets is_end flag as appropriate.  This
     * refactor is necessary to keep iterator in correct state when used in two
     * distinct ways:  increment called directly on this object or implicitly
     * through advancement of the DataTable iterator in SqlTable::Scan.
     */
    void AdvanceOnEndOfDatatable_() {
      if (current_it_ == tables_->Find(curr_version_)->second.data_table->end()) {
        // layout_version_t is uint32_t so we need to protect against underflow.
        if (!curr_version_ == 0) {
          is_end_ = true;
          return;
        }
        curr_version_--;
        TERRIER_ASSERT(curr_version_ < txn_version_, "Current version must be older than transaction");
        auto next_table = tables_->Find(curr_version_);
        if (next_table == tables_->CEnd()) {  // next_table does not exist (at end)
          is_end_ = true;
        } else {  // next_table is valid
          current_it_ = next_table->second.data_table->begin();
        }
      }
    }

    const common::ConcurrentMap<layout_version_t, DataTableVersion> *tables_;
    layout_version_t txn_version_;
    layout_version_t curr_version_;
    DataTable::SlotIterator current_it_;
    bool is_end_;
  };

 public:
  /**
   * Constructs a new SqlTable with the given Schema, using the given BlockStore as the source
   * of its storage blocks.
   *
   * @param store the Block store to use.
   * @param schema the initial Schema of this SqlTable
   * @param oid unique identifier for this SqlTable
   */
  SqlTable(BlockStore *store, const catalog::Schema &schema, catalog::table_oid_t oid);

  /**
   * Destructs a SqlTable, frees all its members.
   */
  ~SqlTable();

  /**
   * Adds the new schema to set of active data tables.  This functions should
   * only be called upon commit because there is no mechanism to rollback an
   * abort (which shouldn't be needed).
   *
   * @param schema the new Schema for the SqlTable (version must be unique)
   */
  void UpdateSchema(const catalog::Schema &schema);

  /**
   * Materializes a single tuple from the given slot, as visible at the timestamp of the calling txn.
   *
   * @param txn the calling transaction
   * @param slot the tuple slot to read
   * @param out_buffer output buffer. The object should already contain projection list information. @see ProjectedRow.
   * @param pr_map the ProjectionMap of the out_buffer
   * @param version_num the schema version which the transaction sees
   * @return true if tuple is visible to this txn and ProjectedRow has been populated, false otherwise
   */
  bool Select(transaction::TransactionContext *txn, TupleSlot slot, ProjectedRow *out_buffer,
              const ProjectionMap &pr_map, layout_version_t version_num) const;

  /**
   * Update the tuple according to the redo buffer given.
   *
   * @param txn the calling transaction
   * @param slot the slot of the tuple to update.
   * @param redo the desired change to be applied. This should be the after-image of the attributes of interest.
   * @param map the ProjectionMap of the ProjectedRow
   * @param version_num the schema version which the transaction sees
   * @return true if successful, false otherwise; If the update changed the location of the TupleSlot, a new TupleSlot
   * is returned. Otherwise, the same TupleSlot is returned.
   */
<<<<<<< HEAD
  std::pair<bool, storage::TupleSlot> Update(transaction::TransactionContext *txn, TupleSlot slot,
                                             const ProjectedRow &redo, const ProjectionMap &map,
                                             layout_version_t version_num);
=======
  bool Update(transaction::TransactionContext *const txn, const TupleSlot slot, const ProjectedRow &redo) const {
    return table_.data_table->Update(txn, slot, redo);
  }
>>>>>>> 8d7a52f4

  /**
   * Inserts a tuple, as given in the redo, and return the slot allocated for the tuple.
   *
   * @param txn the calling transaction
   * @param redo after-image of the inserted tuple.
   * @param version_num the schema version which the transaction sees
   * @return the TupleSlot allocated for this insert, used to identify this tuple's physical location for indexes and
   * such.
   */
<<<<<<< HEAD
  TupleSlot Insert(transaction::TransactionContext *const txn, const ProjectedRow &redo,
                   layout_version_t version_num) const {
    // TODO(Matt): check constraints? Discuss if that happens in execution layer or not
    // TODO(Matt): update indexes
    // always insert into the new DataTable
    return tables_.Find(version_num)->second.data_table->Insert(txn, redo);
=======
  TupleSlot Insert(transaction::TransactionContext *const txn, const ProjectedRow &redo) const {
    return table_.data_table->Insert(txn, redo);
>>>>>>> 8d7a52f4
  }

  /**
   * Deletes the given TupleSlot, this will call StageWrite on the provided txn to generate the RedoRecord for delete.
   * @param txn the calling transaction
   * @param slot the slot of the tuple to delete
   * @param version_num the schema version which the transaction sees
   * @return true if successful, false otherwise
   */
<<<<<<< HEAD
  bool Delete(transaction::TransactionContext *const txn, const TupleSlot slot, layout_version_t version_num) const {
    // TODO(Matt): check constraints? Discuss if that happens in execution layer or not
    // TODO(Matt): update indexes
    layout_version_t old_version = slot.GetBlock()->layout_version_;
    // always delete the tuple in the old block
    return tables_.Find(old_version)->second.data_table->Delete(txn, slot);
=======
  bool Delete(transaction::TransactionContext *const txn, const TupleSlot slot) {
    return table_.data_table->Delete(txn, slot);
>>>>>>> 8d7a52f4
  }

  /**
   * Sequentially scans the table starting from the given iterator(inclusive) and materializes as many tuples as would
   * fit into the given buffer, as visible to the transaction given, according to the format described by the given
   * output buffer. The tuples materialized are guaranteed to be visible and valid, and the function makes best effort
   * to fill the buffer, unless there are no more tuples. The given iterator is mutated to point to one slot passed the
   * last slot scanned in the invocation.
   *
   * @param txn the calling transaction
   * @param start_pos iterator to the starting location for the sequential scan
   * @param out_buffer output buffer. The object should already contain projection list information. This buffer is
   *                   always cleared of old values.
   * @param pr_map the ProjectionMap for the Projected Columns
   * @param version_num the schema version which the transaction sees
   */
  void Scan(transaction::TransactionContext *txn, SqlTable::SlotIterator *start_pos, ProjectedColumns *out_buffer,
            const ProjectionMap &pr_map, layout_version_t version_num) const;

  /**
   * @return the first tuple slot contained in the data table
   */
  SlotIterator begin(layout_version_t txn_version) const {
    // common::SpinLatch::ScopedSpinLatch guard(&tables_latch_);
    return SlotIterator(&tables_, txn_version, false);
  }

  /**
   * Returns one past the last tuple slot contained in the last data table. Note that this is not an accurate number
   * when concurrent accesses are happening, as inserts maybe in flight. However, the number given is always
   * transactionally correct, as any inserts that might have happened is not going to be visible to the calling
   * transaction.
   *
   * @return one past the last tuple slot contained in the data table.
   */
  SlotIterator end() const {
    // common::SpinLatch::ScopedSpinLatch guard(&tables_latch_);
    return SlotIterator(&tables_, tables_.CBegin()->first, true);
  }

  /**
   * @return table's unique identifier
   */
  catalog::table_oid_t Oid() const { return oid_; }

  /**
   * Generates an ProjectedColumnsInitializer for the execution layer to use. This performs the translation from col_oid
   * to col_id for the Initializer's constructor so that the execution layer doesn't need to know anything about col_id.
   * @param col_oids set of col_oids to be projected
   * @param max_tuples the maximum number of tuples to store in the ProjectedColumn
   * @param version_num the schema version
   * @return pair of: initializer to create ProjectedColumns, and a mapping between col_oid and the offset within the
   * ProjectedColumn
   * @warning col_oids must be a set (no repeats)
   */
  std::pair<ProjectedColumnsInitializer, ProjectionMap> InitializerForProjectedColumns(
      const std::vector<catalog::col_oid_t> &col_oids, const uint32_t max_tuples, layout_version_t version_num) const {
    TERRIER_ASSERT((std::set<catalog::col_oid_t>(col_oids.cbegin(), col_oids.cend())).size() == col_oids.size(),
                   "There should not be any duplicated in the col_ids!");
    auto col_ids = ColIdsForOids(col_oids, version_num);
    TERRIER_ASSERT(col_ids.size() == col_oids.size(),
                   "Projection should be the same number of columns as requested col_oids.");
    ProjectedColumnsInitializer initializer(tables_.Find(version_num)->second.layout, col_ids, max_tuples);
    auto projection_map = ProjectionMapForInitializer<ProjectedColumnsInitializer>(initializer, version_num);
    TERRIER_ASSERT(projection_map.size() == col_oids.size(),
                   "ProjectionMap be the same number of columns as requested col_oids.");
    return {initializer, projection_map};
  }

  /**
   * Generates an ProjectedRowInitializer for the execution layer to use. This performs the translation from col_oid to
   * col_id for the Initializer's constructor so that the execution layer doesn't need to know anything about col_id.
   * @param col_oids set of col_oids to be projected
   * @param version_num the schema version
   * @return pair of: initializer to create ProjectedRow, and a mapping between col_oid and the offset within the
   * ProjectedRow to create ProjectedColumns, and a mapping between col_oid and the offset within the
   * ProjectedColumn
   * @warning col_oids must be a set (no repeats)
   */
  std::pair<ProjectedRowInitializer, ProjectionMap> InitializerForProjectedRow(
      const std::vector<catalog::col_oid_t> &col_oids, layout_version_t version_num) const {
    TERRIER_ASSERT((std::set<catalog::col_oid_t>(col_oids.cbegin(), col_oids.cend())).size() == col_oids.size(),
                   "There should not be any duplicated in the col_ids!");
    auto col_ids = ColIdsForOids(col_oids, version_num);
    TERRIER_ASSERT(col_ids.size() == col_oids.size(),
                   "Projection should be the same number of columns as requested col_oids.");
<<<<<<< HEAD
    ProjectedRowInitializer initializer(tables_.Find(version_num)->second.layout, col_ids);
    auto projection_map = ProjectionMapForInitializer<ProjectedRowInitializer>(initializer, version_num);
=======
    ProjectedRowInitializer initializer =
        ProjectedRowInitializer::CreateProjectedRowInitializer(table_.layout, col_ids);
    auto projection_map = ProjectionMapForInitializer<ProjectedRowInitializer>(initializer);
>>>>>>> 8d7a52f4
    TERRIER_ASSERT(projection_map.size() == col_oids.size(),
                   "ProjectionMap be the same number of columns as requested col_oids.");
    return {initializer, projection_map};
  }

 private:
  BlockStore *const block_store_;
  const catalog::table_oid_t oid_;

  // Eventually we'll support adding more tables when schema changes. For now we'll always access the one DataTable.
  common::ConcurrentMap<layout_version_t, DataTableVersion> tables_;

  /**
   * Given a set of col_oids, return a vector of corresponding col_ids to use for ProjectionInitialization
   * Given a set of col_oids, return a vector of corresponding col_ids to use for ProjectionInitialization
   * @param col_oids set of col_oids, they must be in the table's ColumnMap
   * @param version the version of DataTable
   * @return vector of col_ids for these col_oids
   */
  std::vector<col_id_t> ColIdsForOids(const std::vector<catalog::col_oid_t> &col_oids, layout_version_t version) const;

  /**
   * Given a ProjectionInitializer, returns a map between col_oid and the offset within the projection to access that
   * column
   * @tparam ProjectionInitializerType ProjectedRowInitializer or ProjectedColumnsInitializer
   * @param initializer the initializer to generate a map for
   * @return the projection map for this initializer
   */
  template <class ProjectionInitializerType>
  ProjectionMap ProjectionMapForInitializer(const ProjectionInitializerType &initializer,
                                            layout_version_t version) const;

  /**
   * Given a projected row/col translates the column id of each column to the column id of the version passed in
   * If a column doesn't exist in that version sets the column id to VERSION_POINTER_COLUMN_ID
   * @param out_buffer - projected row/col whose header to modify
   * @param curr_dt_version - schema version of the passed in projected row/col
   * @param old_dt_version - schema version that is desired
   * @param original_col_id_store - array to store the original column id's on. Should have space to fill all column_ids
   */
  template <class RowType>
  void ModifyProjectionHeaderForVersion(RowType *out_buffer, const DataTableVersion &curr_dt_version,
                                        const DataTableVersion &old_dt_version, col_id_t *original_col_id_store) const;
};
}  // namespace terrier::storage<|MERGE_RESOLUTION|>--- conflicted
+++ resolved
@@ -186,15 +186,9 @@
    * @return true if successful, false otherwise; If the update changed the location of the TupleSlot, a new TupleSlot
    * is returned. Otherwise, the same TupleSlot is returned.
    */
-<<<<<<< HEAD
   std::pair<bool, storage::TupleSlot> Update(transaction::TransactionContext *txn, TupleSlot slot,
                                              const ProjectedRow &redo, const ProjectionMap &map,
                                              layout_version_t version_num);
-=======
-  bool Update(transaction::TransactionContext *const txn, const TupleSlot slot, const ProjectedRow &redo) const {
-    return table_.data_table->Update(txn, slot, redo);
-  }
->>>>>>> 8d7a52f4
 
   /**
    * Inserts a tuple, as given in the redo, and return the slot allocated for the tuple.
@@ -205,17 +199,12 @@
    * @return the TupleSlot allocated for this insert, used to identify this tuple's physical location for indexes and
    * such.
    */
-<<<<<<< HEAD
   TupleSlot Insert(transaction::TransactionContext *const txn, const ProjectedRow &redo,
                    layout_version_t version_num) const {
     // TODO(Matt): check constraints? Discuss if that happens in execution layer or not
     // TODO(Matt): update indexes
     // always insert into the new DataTable
     return tables_.Find(version_num)->second.data_table->Insert(txn, redo);
-=======
-  TupleSlot Insert(transaction::TransactionContext *const txn, const ProjectedRow &redo) const {
-    return table_.data_table->Insert(txn, redo);
->>>>>>> 8d7a52f4
   }
 
   /**
@@ -225,17 +214,12 @@
    * @param version_num the schema version which the transaction sees
    * @return true if successful, false otherwise
    */
-<<<<<<< HEAD
   bool Delete(transaction::TransactionContext *const txn, const TupleSlot slot, layout_version_t version_num) const {
     // TODO(Matt): check constraints? Discuss if that happens in execution layer or not
     // TODO(Matt): update indexes
     layout_version_t old_version = slot.GetBlock()->layout_version_;
     // always delete the tuple in the old block
     return tables_.Find(old_version)->second.data_table->Delete(txn, slot);
-=======
-  bool Delete(transaction::TransactionContext *const txn, const TupleSlot slot) {
-    return table_.data_table->Delete(txn, slot);
->>>>>>> 8d7a52f4
   }
 
   /**
@@ -322,14 +306,8 @@
     auto col_ids = ColIdsForOids(col_oids, version_num);
     TERRIER_ASSERT(col_ids.size() == col_oids.size(),
                    "Projection should be the same number of columns as requested col_oids.");
-<<<<<<< HEAD
-    ProjectedRowInitializer initializer(tables_.Find(version_num)->second.layout, col_ids);
+    ProjectedRowInitializer initializer = ProjectedRowInitializer::CreateProjectedRowInitializer(tables_.Find(version_num)->second.layout, col_ids);
     auto projection_map = ProjectionMapForInitializer<ProjectedRowInitializer>(initializer, version_num);
-=======
-    ProjectedRowInitializer initializer =
-        ProjectedRowInitializer::CreateProjectedRowInitializer(table_.layout, col_ids);
-    auto projection_map = ProjectionMapForInitializer<ProjectedRowInitializer>(initializer);
->>>>>>> 8d7a52f4
     TERRIER_ASSERT(projection_map.size() == col_oids.size(),
                    "ProjectionMap be the same number of columns as requested col_oids.");
     return {initializer, projection_map};
