#pragma once

#include <algorithm>
#include <functional>
#include <ostream>
#include <unordered_map>
#include <utility>
#include <vector>
#include "catalog/catalog_defs.h"
#include "common/constants.h"
#include "common/container/bitmap.h"
#include "common/macros.h"
#include "common/object_pool.h"
#include "common/strong_typedef.h"

namespace terrier::storage {
// Write Ahead Logging:
#define LOGGING_DISABLED nullptr

// All tuples potentially visible to txns should have a non-null attribute of version vector.
// This is not to be confused with a non-null version vector that has value nullptr (0).
#define VERSION_POINTER_COLUMN_ID ::terrier::storage::col_id_t(0)
#define NUM_RESERVED_COLUMNS 1u

STRONG_TYPEDEF(col_id_t, uint16_t);
STRONG_TYPEDEF(layout_version_t, uint32_t);

/**
 * A block is a chunk of memory used for storage. It does not have any meaning
 * unless interpreted by a @see TupleAccessStrategy
 */
struct alignas(common::Constants::BLOCK_SIZE) RawBlock {
  /**
   * Layout version.
   */
  layout_version_t layout_version_;
  /**
   * The insert head tells us where the next insertion should take place. Notice that this counter is never
   * decreased as slot recycling does not happen on the fly with insertions. A background compaction process
   * scans through blocks and free up slots.
   */
  std::atomic<uint32_t> insert_head_;
  /**
   * Contents of the raw block.
   */
  byte content_[common::Constants::BLOCK_SIZE - 2 * sizeof(uint32_t)];
  // A Block needs to always be aligned to 1 MB, so we can get free bytes to
  // store offsets within a block in ine 8-byte word.
};

/**
 * A TupleSlot represents a physical location of a tuple in memory.
 */
class TupleSlot {
 public:
  /**
   * Constructs an empty tuple slot (uninitialized)
   */
  TupleSlot() = default;

  /**
   * Construct a tuple slot representing the given offset in the given block
   * @param block the block this slot is in
   * @param offset the offset of this slot in its block
   */
  TupleSlot(const RawBlock *const block, const uint32_t offset) : bytes_(reinterpret_cast<uintptr_t>(block) | offset) {
    TERRIER_ASSERT(!((static_cast<uintptr_t>(common::Constants::BLOCK_SIZE) - 1) & ((uintptr_t)block)),
                   "Address must be aligned to block size (last bits zero).");
    TERRIER_ASSERT(offset < common::Constants::BLOCK_SIZE,
                   "Offset must be smaller than block size (to fit in the last bits).");
  }

  /**
   * @return ptr to the head of the block
   */
  RawBlock *GetBlock() const {
    // Get the first 44 bits as the ptr
    return reinterpret_cast<RawBlock *>(bytes_ & ~(static_cast<uintptr_t>(common::Constants::BLOCK_SIZE) - 1));
  }

  /**
   * @return offset of the tuple within a block.
   */
  uint32_t GetOffset() const {
    return static_cast<uint32_t>(bytes_ & (static_cast<uintptr_t>(common::Constants::BLOCK_SIZE) - 1));
  }

  /**
   * Checks if this TupleSlot is equal to the other.
   * @param other the other TupleSlot to be compared.
   * @return true if the TupleSlots are equal, false otherwise.
   */
  bool operator==(const TupleSlot &other) const { return bytes_ == other.bytes_; }

  /**
   * Checks if this TupleSlot is not equal to the other.
   * @param other the other TupleSlot to be compared.
   * @return true if the TupleSlots are not equal, false otherwise.
   */
  bool operator!=(const TupleSlot &other) const { return bytes_ != other.bytes_; }

  /**
   * Outputs the TupleSlot to the output stream.
   * @param os output stream to be written to.
   * @param slot TupleSlot to be output.
   * @return the modified output stream.
   */
  friend std::ostream &operator<<(std::ostream &os, const TupleSlot &slot) {
    return os << "block: " << slot.GetBlock() << ", offset: " << slot.GetOffset();
  }

 private:
  friend struct std::hash<TupleSlot>;
  // Block pointers are always aligned to 1 mb, thus we get 5 free bytes to
  // store the offset.
  uintptr_t bytes_;
};

/**
 * Allocator that allocates a block
 */
class BlockAllocator {
 public:
  /**
   * Allocates a new object by calling its constructor.
   * @return a pointer to the allocated object.
   */
  RawBlock *New() { return new RawBlock(); }

  /**
   * Reuse a reused chunk of memory to be handed out again
   * @param reused memory location, possibly filled with junk bytes
   */
  void Reuse(RawBlock *const reused) { /* no operation required */
  }

  /**
   * Deletes the object by calling its destructor.
   * @param ptr a pointer to the object to be deleted.
   */
  void Delete(RawBlock *const ptr) { delete ptr; }
};

/**
 * A block store is essentially an object pool. However, all blocks should be
 * aligned, so we will need to use the default constructor instead of raw
 * malloc.
 */
using BlockStore = common::ObjectPool<RawBlock, BlockAllocator>;
/**
 * Used by SqlTable to map between col_oids in Schema and col_ids in BlockLayout
 */
using ColumnMap = std::unordered_map<catalog::col_oid_t, col_id_t>;
<<<<<<< HEAD
using InverseColumnMap = std::unordered_map<col_id_t, catalog::col_oid_t>;
=======
/**
 * Used by execution and storage layers to map between col_oids and offsets within a ProjectedRow
 */
>>>>>>> 8d7a52f4
using ProjectionMap = std::unordered_map<catalog::col_oid_t, uint16_t>;

/**
 * Denote whether a record modifies the logical delete column, used when DataTable inspects deltas
 * TODO(Matt): could be used by the GC for recycling
 */
enum class DeltaRecordType : uint8_t { UPDATE = 0, INSERT, DELETE };

/**
 * Types of LogRecords
 */
enum class LogRecordType : uint8_t { REDO = 1, DELETE, COMMIT };

/**
 * A varlen entry is always a 32-bit size field and the varlen content,
 * with exactly size many bytes (no extra nul in the end).
 */
class VarlenEntry {
 public:
  /**
   * Constructs a new varlen entry. The varlen entry will take ownership of the pointer given if reclaimable is true,
   * which means GC can delete the buffer pointed to when this entry is no longer visible in the storage engine.
   * @param content pointer to the varlen content itself
   * @param size length of the varlen content, in bytes (no C-style nul-terminator)
   * @param reclaim whether the varlen entry's content pointer can be deleted by itself. If the pointer was not
   *                    allocated by itself (e.g. inlined, or part of a dictionary batch or arrow buffer), it cannot
   *                    be freed by the GC, which simply calls delete.
   * @return constructed VarlenEntry object
   */
  static VarlenEntry Create(byte *content, uint32_t size, bool reclaim) {
    VarlenEntry result;
    TERRIER_ASSERT(size > InlineThreshold(), "small varlen values should be inlined");
    result.size_ = reclaim ? size : (INT32_MIN | size);  // the first bit denotes whether we can reclaim it
    std::memcpy(result.prefix_, content, sizeof(uint32_t));
    result.content_ = content;
    return result;
  }

  /**
   * Constructs a new varlen entry, with the associated varlen value inlined within the struct itself. This is only
   * possible when the inlined value is smaller than InlineThreshold() as defined. The value is copied and the given
   * pointer can be safely deallocated regardless of the state of the system.
   * @param content pointer to the varlen content
   * @param size length of the varlen content, in bytes (no C-style nul-terminator. Must be smaller than
   *             InlineThreshold())
   * @return constructed VarlenEntry object
   */
  static VarlenEntry CreateInline(const byte *content, uint32_t size) {
    TERRIER_ASSERT(size <= InlineThreshold(), "varlen value must be small enough for inlining to happen");
    VarlenEntry result;
    result.size_ = size;
    // overwrite the content field's 8 bytes for inline storage
    std::memcpy(result.prefix_, content, size);
    return result;
  }

  /**
   * @return The maximum size of the varlen field, in bytes, that can be inlined within the object. Any objects that are
   * larger need to be stored as a pointer to a separate buffer.
   */
  static constexpr uint32_t InlineThreshold() { return sizeof(VarlenEntry) - sizeof(uint32_t); }

  /**
   * @return length of the prefix of the varlen stored in the object for execution engine, if the varlen entry is not
   * inlined.
   */
  static constexpr uint32_t PrefixSize() { return sizeof(uint32_t); }

  /**
   * @return size of the varlen value stored in this entry, in bytes.
   */
  uint32_t Size() const { return static_cast<uint32_t>(INT32_MAX & size_); }

  /**
   * @return whether the content is inlined or not.
   */
  bool IsInlined() const { return Size() <= InlineThreshold(); }

  /**
   * Helper method to decide if the content needs to be GCed separately
   * @return whether the content can be deallocated by itself
   */
  bool NeedReclaim() const {
    // force a signed comparison, if our sign bit is set size_ is negative so the test returns false
    return size_ > static_cast<int32_t>(InlineThreshold());
  }

  /**
   * @return pointer to the stored prefix of the varlen entry
   */
  const byte *Prefix() const { return prefix_; }

  /**
   * @return pointer to the varlen entry contents.
   */
  const byte *Content() const { return IsInlined() ? prefix_ : content_; }

 private:
  int32_t size_;                   // buffer reclaimable => sign bit is 0 or size <= InlineThreshold
  byte prefix_[sizeof(uint32_t)];  // Explicit padding so that we can use these bits for inlined values or prefix
  const byte *content_;            // pointer to content of the varlen entry if not inlined
};
// To make sure our explicit padding is not screwing up the layout
static_assert(sizeof(VarlenEntry) == 16, "size of the class should be 16 bytes");

}  // namespace terrier::storage

namespace std {
/**
 * Implements std::hash for TupleSlot.
 */
template <>
struct hash<terrier::storage::TupleSlot> {
  /**
   * Returns the hash of the slot's contents.
   * @param slot the slot to be hashed.
   * @return the hash of the slot.
   */
  size_t operator()(const terrier::storage::TupleSlot &slot) const { return hash<uintptr_t>()(slot.bytes_); }
};
}  // namespace std<|MERGE_RESOLUTION|>--- conflicted
+++ resolved
@@ -151,13 +151,10 @@
  * Used by SqlTable to map between col_oids in Schema and col_ids in BlockLayout
  */
 using ColumnMap = std::unordered_map<catalog::col_oid_t, col_id_t>;
-<<<<<<< HEAD
+/**
+ * Used by execution and storage layers to map between col_oids and offsets within a ProjectedRow
+ */
 using InverseColumnMap = std::unordered_map<col_id_t, catalog::col_oid_t>;
-=======
-/**
- * Used by execution and storage layers to map between col_oids and offsets within a ProjectedRow
- */
->>>>>>> 8d7a52f4
 using ProjectionMap = std::unordered_map<catalog::col_oid_t, uint16_t>;
 
 /**
