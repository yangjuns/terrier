--- conflicted
+++ resolved
@@ -9,103 +9,96 @@
 
 namespace terrier {
 
-    namespace transaction {
-        class TransactionContext;
-    }  // namespace transaction
+namespace transaction {
+class TransactionContext;
+}  // namespace transaction
 
-<<<<<<< HEAD
 namespace storage::metric {
-=======
-    namespace stats {
->>>>>>> 8e1b90d5
 
 /**
  * Raw data object for holding stats collected at the database level
  */
-        class DatabaseMetricRawData : public AbstractRawData {
-        public:
-            /**
-             * Increment the number of committed transaction by one
-             * @param database_id OID of the database the transaction committed in
-             */
-            void IncrementTxnCommitted(catalog::db_oid_t database_id) { counters_[database_id].commit_cnt++; }
+class DatabaseMetricRawData : public AbstractRawData {
+ public:
+  /**
+   * Increment the number of committed transaction by one
+   * @param database_id OID of the database the transaction committed in
+   */
+  void IncrementTxnCommitted(catalog::db_oid_t database_id) { counters_[database_id].commit_cnt++; }
 
-            /**
-             * Increment the number of aborted transaction by one
-             * @param database_id OID of the database the transaction aborted in
-             */
-            void IncrementTxnAborted(catalog::db_oid_t database_id) { counters_[database_id].abort_cnt++; }
+  /**
+   * Increment the number of aborted transaction by one
+   * @param database_id OID of the database the transaction aborted in
+   */
+  void IncrementTxnAborted(catalog::db_oid_t database_id) { counters_[database_id].abort_cnt++; }
 
-            /**
-             * Aggregate collected data from another raw data object into this raw data object
-             * @param other
-             */
-            void Aggregate(AbstractRawData *other) override {
-                auto other_db_metric = dynamic_cast<DatabaseMetricRawData *>(other);
-                for (auto &entry : other_db_metric->counters_) {
-                    auto &this_counter = counters_[entry.first];
-                    auto &other_counter = entry.second;
-                    this_counter.commit_cnt += other_counter.commit_cnt;
-                    this_counter.abort_cnt += other_counter.abort_cnt;
-                }
-            }
+  /**
+   * Aggregate collected data from another raw data object into this raw data object
+   * @param other
+   */
+  void Aggregate(AbstractRawData *other) override {
+    auto other_db_metric = dynamic_cast<DatabaseMetricRawData *>(other);
+    for (auto &entry : other_db_metric->counters_) {
+      auto &this_counter = counters_[entry.first];
+      auto &other_counter = entry.second;
+      this_counter.commit_cnt += other_counter.commit_cnt;
+      this_counter.abort_cnt += other_counter.abort_cnt;
+    }
+  }
 
-            /**
-             * Make necessary updates to the metric raw data and persist the content of
-             * this RawData into the Catalog. Expect this object
-             * to be garbage-collected after this method is called.
-             * @param txn_manager transaction manager of the system
-             */
-            void UpdateAndPersist(transaction::TransactionManager *txn_manager) override;
+  /**
+   * Make necessary updates to the metric raw data and persist the content of
+   * this RawData into the Catalog. Expect this object
+   * to be garbage-collected after this method is called.
+   * @param txn_manager transaction manager of the system
+   */
+  void UpdateAndPersist(transaction::TransactionManager *txn_manager) override;
 
-            /**
-             * @return the type of the metric this object is holding the data for
-             */
-            MetricType GetMetricType() const override { return MetricType::DATABASE; }
+  /**
+   * @return the type of the metric this object is holding the data for
+   */
+  MetricType GetMetricType() const override { return MetricType::DATABASE; }
 
-        private:
-            /**
-             * Maps from database id to a pair of counters.
-             *
-             * First counter represents number of transactions committed and the second
-             * one represents the number of transactions aborted.
-             */
-            struct Counter {
-                int64_t commit_cnt;
-                int64_t abort_cnt;
-            };
-            std::unordered_map<catalog::db_oid_t, struct Counter> counters_;
-        };
+ private:
+  /**
+   * Maps from database id to a pair of counters.
+   *
+   * First counter represents number of transactions committed and the second
+   * one represents the number of transactions aborted.
+   */
+  struct Counter {
+    uint64_t commit_cnt;
+    uint64_t abort_cnt;
+  };
+  std::unordered_map<catalog::db_oid_t, struct Counter> counters_;
+};
 
 /**
  * Interface that owns and manipulates DatabaseMetricRawData
  */
-        class DatabaseMetric : public AbstractMetric<DatabaseMetricRawData> {
-        public:
-            /**
-             * Database level action on transaction commit
-             * @param txn transaction context of the committing transaction
-             * @param database_oid OID of the database the transaction is running in
-             */
-            void
-            OnTransactionCommit(const transaction::TransactionContext *txn, catalog::db_oid_t database_oid) override {
-                GetRawData()->IncrementTxnCommitted(database_oid);
-            }
+class DatabaseMetric : public AbstractMetric<DatabaseMetricRawData> {
+ public:
+  /**
+   * Database level action on transaction commit
+   * @param txn transaction context of the committing transaction
+   * @param database_oid OID of the database the transaction is running in
+   */
+  void
+  OnTransactionCommit(const transaction::TransactionContext *txn,
+                      catalog::db_oid_t database_oid) override {
+    GetRawData()->IncrementTxnCommitted(database_oid);
+  }
 
-            /**
-             * Database level action on transaction abort
-             * @param txn transaction context of the aborting transaction
-             * @param database_oid OID of the database the transaction is running in
-             */
-            void
-            OnTransactionAbort(const transaction::TransactionContext *txn, catalog::db_oid_t database_oid) override {
-                GetRawData()->IncrementTxnAborted(database_oid);
-            }
-        };
-
-<<<<<<< HEAD
+  /**
+   * Database level action on transaction abort
+   * @param txn transaction context of the aborting transaction
+   * @param database_oid OID of the database the transaction is running in
+   */
+  void
+  OnTransactionAbort(const transaction::TransactionContext *txn,
+                     catalog::db_oid_t database_oid) override {
+    GetRawData()->IncrementTxnAborted(database_oid);
+  }
+};
 }  // namespace storage::metric
-=======
-    }  // namespace stats
->>>>>>> 8e1b90d5
 }  // namespace terrier