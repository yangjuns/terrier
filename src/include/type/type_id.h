--- conflicted
+++ resolved
@@ -1,10 +1,6 @@
 #pragma once
 
-<<<<<<< HEAD
-#include <cstdint>
-=======
 #include "common/typedefs.h"
->>>>>>> e4c923ee
 
 namespace terrier::type {
 /**
