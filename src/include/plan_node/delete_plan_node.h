#pragma once

#include <memory>
#include <string>
#include "parser/delete_statement.h"
#include "plan_node/abstract_plan_node.h"

namespace terrier {

namespace plan_node {
/**
 * The plan node for DELETE
 */
class DeletePlanNode : public AbstractPlanNode {
 public:
  DeletePlanNode() = delete;

  /**
   * Instantiate a DeletePlan Node
   * @param target_table_oid the table to be deleted
   */
  explicit DeletePlanNode(catalog::table_oid_t target_table_oid);

  /**
   * Instantiate new DeletePlanNode
   * @param delete_stmt the DELETE statement from parser
   */
  explicit DeletePlanNode(parser::DeleteStatement *delete_stmt);

  /**
   * @return the OID of the table to be deleted
   */
  catalog::table_oid_t GetTargetTableOid() const { return target_table_oid_; }

  /**
   * @return the type of this plan node
   */
  PlanNodeType GetPlanNodeType() const override { return PlanNodeType::DELETE; }

  /**
   * @return the hashed value of this plan node
   */
  common::hash_t Hash() const override;

  bool operator==(const AbstractPlanNode &rhs) const override;
  bool operator!=(const AbstractPlanNode &rhs) const override { return !(*this == rhs); }

  DISALLOW_COPY_AND_MOVE(DeletePlanNode);

 private:
  catalog::table_oid_t target_table_oid_;                         // the table to be deleted
  std::string table_name_;                                        // name of the table
  std::shared_ptr<parser::AbstractExpression> delete_condition_;  // expression of delete condition
<<<<<<< HEAD

 public:
  DISALLOW_COPY_AND_MOVE(DeletePlanNode);
=======
>>>>>>> 4716fc48
};

}  // namespace plan_node
}  // namespace terrier<|MERGE_RESOLUTION|>--- conflicted
+++ resolved
@@ -45,18 +45,13 @@
   bool operator==(const AbstractPlanNode &rhs) const override;
   bool operator!=(const AbstractPlanNode &rhs) const override { return !(*this == rhs); }
 
-  DISALLOW_COPY_AND_MOVE(DeletePlanNode);
-
  private:
   catalog::table_oid_t target_table_oid_;                         // the table to be deleted
   std::string table_name_;                                        // name of the table
   std::shared_ptr<parser::AbstractExpression> delete_condition_;  // expression of delete condition
-<<<<<<< HEAD
 
  public:
   DISALLOW_COPY_AND_MOVE(DeletePlanNode);
-=======
->>>>>>> 4716fc48
 };
 
 }  // namespace plan_node
